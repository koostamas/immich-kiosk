package immich

import (
	"bytes"
	"encoding/json"
	"fmt"
	"io"
	"net/http"
	"net/url"
	"path"
	"slices"
	"time"

	"github.com/charmbracelet/log"
	"github.com/damongolding/immich-kiosk/internal/cache"
)

// immichApiFail handles failures in Immich API calls by unmarshaling the error response,
// logging the error, and returning a formatted error along with the original value.
func immichApiFail[T ImmichApiResponse](value T, err error, body []byte, apiUrl string) (T, string, error) {
	var immichError ImmichError
	errorUnmarshalErr := json.Unmarshal(body, &immichError)
	if errorUnmarshalErr != nil {
		log.Error("Couldn't read error", "body", string(body), "url", apiUrl)
		return value, apiUrl, err
	}
	log.Errorf("%s : %v", immichError.Error, immichError.Message)
	return value, apiUrl, fmt.Errorf("%s : %v", immichError.Error, immichError.Message)
}

// immichApiCallDecorator Decorator to impliment cache for the immichApiCall func
func immichApiCallDecorator[T ImmichApiResponse](immichApiCall ImmichApiCall, requestID, deviceID string, jsonShape T) ImmichApiCall {
	return func(method, apiUrl string, body []byte) ([]byte, error) {

		if !requestConfig.Kiosk.Cache {
			return immichApiCall(method, apiUrl, body)
		}

		apiCacheKey := cache.ApiCacheKey(apiUrl, deviceID, requestConfig.SelectedUser)

		if apiData, found := cache.Get(apiCacheKey); found {
			if requestConfig.Kiosk.DebugVerbose {
				log.Debug(requestID+" Cache hit", "url", apiUrl)
			}
			log.Debug(requestID+" Cache hit", "url", apiUrl)
			return apiData.([]byte), nil
		}

		if requestConfig.Kiosk.DebugVerbose {
			log.Debug(requestID+" Cache miss", "url", apiUrl)
		}

		apiBody, err := immichApiCall(method, apiUrl, body)
		if err != nil {
			log.Error(err)
			return nil, err
		}

		// Unpack api json into struct which discards data we don't use (for smaller cache size)
		err = json.Unmarshal(apiBody, &jsonShape)
		if err != nil {
			log.Error(err)
			return nil, err
		}

		// get bytes and store in cache
		jsonBytes, err := json.Marshal(jsonShape)
		if err != nil {
			log.Error(err)
			return nil, err
		}

		cache.Set(apiCacheKey, jsonBytes)
		if requestConfig.Kiosk.DebugVerbose {
			log.Debug(requestID+" Cache saved", "url", apiUrl)
		}

		return jsonBytes, nil
	}
}

// immichApiCall bootstrap for immich api call
func (i *ImmichAsset) immichApiCall(method, apiUrl string, body []byte) ([]byte, error) {

	var responseBody []byte
	var lastErr error

	_, err := url.Parse(apiUrl)
	if err != nil {
		log.Error("Invalid URL", "url", apiUrl, "err", err)
		return responseBody, err
	}

	for attempts := 0; attempts < 3; attempts++ {

		var bodyReader io.Reader
		if body != nil {
			bodyReader = bytes.NewReader(body)
		}

		req, err := http.NewRequest(method, apiUrl, bodyReader)
		if err != nil {
			log.Error(err)
			return responseBody, err
		}

		req.Header.Set("Accept", "application/json")
		apiKey := requestConfig.ImmichApiKey
		if requestConfig.SelectedUser != "" {
			apiKey = requestConfig.ImmichUsersApiKeys[requestConfig.SelectedUser]
<<<<<<< HEAD
=======
			if apiKey == "" {
				return responseBody, fmt.Errorf("no API key found for user %s in the config", requestConfig.SelectedUser)
			}
>>>>>>> 131a687d
		}

		req.Header.Set("x-api-key", apiKey)

		if method == "POST" || method == "PUT" || method == "PATCH" {
			req.Header.Set("Content-Type", "application/json")
		}

		res, err := httpClient.Do(req)
		if err != nil {
			lastErr = err

			// Type assert to get more details about the error
			if urlErr, ok := err.(*url.Error); ok {
				log.Error("Request failed",
					"attempt", attempts,
					"URL", apiUrl,
					"operation", urlErr.Op,
					"error_type", fmt.Sprintf("%T", urlErr.Err),
					"error", urlErr.Err)
			} else {
				log.Error("Request failed",
					"attempt", attempts,
					"URL", apiUrl,
					"error_type", fmt.Sprintf("%T", err),
					"error", err)
			}
			time.Sleep(time.Duration(1<<attempts) * time.Second)
			continue
		}

		defer res.Body.Close()

		if res.StatusCode < 200 || res.StatusCode >= 300 {
			err = fmt.Errorf("unexpected status code: %d", res.StatusCode)
			log.Error(err)
			_, _ = io.Copy(io.Discard, res.Body)

			if res.StatusCode == 401 {
				err = fmt.Errorf("received 401 (unauthorised) code from Immich. Please check your Immich API is correct")
			}

			return responseBody, err
		}

		responseBody, err = io.ReadAll(res.Body)
		if err != nil {
			log.Error("reading response body", "url", apiUrl, "err", err)
			return responseBody, err
		}

		return responseBody, nil
	}

	return responseBody, fmt.Errorf("Request failed: max retries exceeded. last err=%v", lastErr)
}

// ratioCheck checks if the given image matches the desired ratio.
// It first adds the ratio information to the image, then checks if the ratio
// matches the desired ratio (Portrait or Landscape) if specified.
// If no specific ratio is wanted, it returns true.
func (i *ImmichAsset) ratioCheck(img *ImmichAsset) bool {

	img.addRatio()

	// specific ratio is not wanted
	if i.RatioWanted == "" {
		return true
	}

	if (i.RatioWanted == PortraitOrientation && img.IsPortrait) ||
		(i.RatioWanted == LandscapeOrientation && img.IsLandscape) {
		return true
	}

	return false
}

// addRatio determines the ratio (portrait or landscape) of the image based on its EXIF information.
// It sets the Ratio field in ExifInfo and updates IsPortrait or IsLandscape accordingly.
// For orientations 5, 6, 7, and 8, it considers the image rotated by 90 degrees.
func (i *ImmichAsset) addRatio() {

	switch i.ExifInfo.Orientation {
	case "5", "6", "7", "8":
		// For these orientations, the image is rotated, so we invert the height/width comparison
		if i.ExifInfo.ExifImageHeight < i.ExifInfo.ExifImageWidth {
			i.ExifInfo.ImageOrientation = PortraitOrientation
			i.IsPortrait = true
		} else {
			i.ExifInfo.ImageOrientation = LandscapeOrientation
			i.IsLandscape = true
		}
	default:
		// For all other orientations, including 1, 2, 3, 4, and any unknown orientations
		if i.ExifInfo.ExifImageHeight > i.ExifInfo.ExifImageWidth {
			i.ExifInfo.ImageOrientation = PortraitOrientation
			i.IsPortrait = true
		} else {
			i.ExifInfo.ImageOrientation = LandscapeOrientation
			i.IsLandscape = true
		}
	}
}

// AssetInfo fetches the image information from Immich
func (i *ImmichAsset) AssetInfo(requestID, deviceID string) error {

	var immichAsset ImmichAsset

	u, err := url.Parse(requestConfig.ImmichUrl)
	if err != nil {
		return err
	}

	apiUrl := url.URL{
		Scheme: u.Scheme,
		Host:   u.Host,
		Path:   path.Join("api", "assets", i.ID),
	}

	immichApiCall := immichApiCallDecorator(i.immichApiCall, requestID, deviceID, immichAsset)
	body, err := immichApiCall("GET", apiUrl.String(), nil)
	if err != nil {
		_, _, err = immichApiFail(immichAsset, err, body, apiUrl.String())
		return fmt.Errorf("fetching asset info: err %v", err)
	}

	err = json.Unmarshal(body, &immichAsset)
	if err != nil {
		_, _, err = immichApiFail(immichAsset, err, body, apiUrl.String())
		return fmt.Errorf("fetching asset info: err %v", err)
	}

	*i = immichAsset

	return nil
}

// ImagePreview fetches the raw image data from Immich
func (i *ImmichAsset) ImagePreview() ([]byte, error) {

	var bytes []byte

	u, err := url.Parse(requestConfig.ImmichUrl)
	if err != nil {
		log.Error(err)
		return bytes, err
	}

	assetSize := AssetSizeThumbnail
	if requestConfig.UseOriginalImage && slices.Contains(supportedImageMimeTypes, i.OriginalMimeType) {
		assetSize = AssetSizeOriginal
	}

	apiUrl := url.URL{
		Scheme:   u.Scheme,
		Host:     u.Host,
		Path:     path.Join("api", "assets", i.ID, assetSize),
		RawQuery: "size=preview",
	}

	return i.immichApiCall("GET", apiUrl.String(), nil)
}

// FacesCenterPoint calculates the center point of all detected faces in an image as percentages.
// It analyzes both assigned (People) and unassigned faces, finding the bounding box that encompasses
// all faces and returning its center as x,y percentages relative to the image dimensions.
// Returns (0,0) if no faces are detected or if image dimensions are invalid.
func (i *ImmichAsset) FacesCenterPoint() (float64, float64) {
	if len(i.People) == 0 && len(i.UnassignedFaces) == 0 {
		return 0, 0
	}

	var minX, minY, maxX, maxY int
	initialized := false

	for _, person := range i.People {
		for _, face := range person.Faces {
			if face.BoundingBoxX1 == 0 && face.BoundingBoxY1 == 0 &&
				face.BoundingBoxX2 == 0 && face.BoundingBoxY2 == 0 {
				continue
			}

			if !initialized {
				minX, minY = face.BoundingBoxX1, face.BoundingBoxY1
				maxX, maxY = face.BoundingBoxX2, face.BoundingBoxY2
				initialized = true
				continue
			} else {
				minX = min(minX, face.BoundingBoxX1)
				minY = min(minY, face.BoundingBoxY1)
				maxX = max(maxX, face.BoundingBoxX2)
				maxY = max(maxY, face.BoundingBoxY2)
			}
		}
	}

	for _, face := range i.UnassignedFaces {
		if face.BoundingBoxX1 == 0 && face.BoundingBoxY1 == 0 &&
			face.BoundingBoxX2 == 0 && face.BoundingBoxY2 == 0 {
			continue
		}

		if !initialized {
			minX, minY = face.BoundingBoxX1, face.BoundingBoxY1
			maxX, maxY = face.BoundingBoxX2, face.BoundingBoxY2
			initialized = true
			continue
		} else {
			minX = min(minX, face.BoundingBoxX1)
			minY = min(minY, face.BoundingBoxY1)
			maxX = max(maxX, face.BoundingBoxX2)
			maxY = max(maxY, face.BoundingBoxY2)
		}
	}

	if !initialized {
		return 0, 0
	}

	centerX := float64(minX+maxX) / 2
	centerY := float64(minY+maxY) / 2

	var percentX, percentY float64
	var imageWidth, imageHeight int

	if len(i.People) != 0 && len(i.People[0].Faces) != 0 {
		imageWidth = i.People[0].Faces[0].ImageWidth
		imageHeight = i.People[0].Faces[0].ImageHeight
	} else if len(i.UnassignedFaces) != 0 {
		imageWidth = i.UnassignedFaces[0].ImageWidth
		imageHeight = i.UnassignedFaces[0].ImageHeight
	} else {
		return 0, 0
	}

	if imageWidth == 0 || imageHeight == 0 {
		return 0, 0
	}

	percentX = centerX / float64(imageWidth) * 100
	percentY = centerY / float64(imageHeight) * 100

	return percentX, percentY
}

// FacesCenterPointPX calculates the center point of all detected faces in an image in pixels.
// It analyzes both assigned (People) and unassigned faces, finding the bounding box that encompasses
// all faces and returning its center as x,y pixel coordinates.
// Returns (0,0) if no faces are detected or if all bounding boxes are empty.
func (i *ImmichAsset) FacesCenterPointPX() (float64, float64) {
	if len(i.People) == 0 && len(i.UnassignedFaces) == 0 {
		return 0, 0
	}

	var minX, minY, maxX, maxY int
	initialized := false

	for _, person := range i.People {
		for _, face := range person.Faces {
			if face.BoundingBoxX1 == 0 && face.BoundingBoxY1 == 0 &&
				face.BoundingBoxX2 == 0 && face.BoundingBoxY2 == 0 {
				continue
			}

			if !initialized {
				minX, minY = face.BoundingBoxX1, face.BoundingBoxY1
				maxX, maxY = face.BoundingBoxX2, face.BoundingBoxY2
				initialized = true
				continue
			} else {
				minX = min(minX, face.BoundingBoxX1)
				minY = min(minY, face.BoundingBoxY1)
				maxX = max(maxX, face.BoundingBoxX2)
				maxY = max(maxY, face.BoundingBoxY2)
			}
		}
	}

	for _, face := range i.UnassignedFaces {
		if face.BoundingBoxX1 == 0 && face.BoundingBoxY1 == 0 &&
			face.BoundingBoxX2 == 0 && face.BoundingBoxY2 == 0 {
			continue
		}

		if !initialized {
			minX, minY = face.BoundingBoxX1, face.BoundingBoxY1
			maxX, maxY = face.BoundingBoxX2, face.BoundingBoxY2
			initialized = true
			continue
		} else {
			minX = min(minX, face.BoundingBoxX1)
			minY = min(minY, face.BoundingBoxY1)
			maxX = max(maxX, face.BoundingBoxX2)
			maxY = max(maxY, face.BoundingBoxY2)
		}
	}

	if !initialized {
		return 0, 0
	}

	centerX := float64(minX+maxX) / 2
	centerY := float64(minY+maxY) / 2

	return centerX, centerY
}<|MERGE_RESOLUTION|>--- conflicted
+++ resolved
@@ -108,12 +108,9 @@
 		apiKey := requestConfig.ImmichApiKey
 		if requestConfig.SelectedUser != "" {
 			apiKey = requestConfig.ImmichUsersApiKeys[requestConfig.SelectedUser]
-<<<<<<< HEAD
-=======
 			if apiKey == "" {
 				return responseBody, fmt.Errorf("no API key found for user %s in the config", requestConfig.SelectedUser)
 			}
->>>>>>> 131a687d
 		}
 
 		req.Header.Set("x-api-key", apiKey)
