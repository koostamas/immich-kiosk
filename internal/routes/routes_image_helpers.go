package routes

import (
	"fmt"
	"image"
	"net/http"
	"strings"
	"time"

	"github.com/charmbracelet/log"
	"github.com/damongolding/immich-kiosk/internal/cache"
	"github.com/damongolding/immich-kiosk/internal/common"
	"github.com/damongolding/immich-kiosk/internal/config"
	"github.com/damongolding/immich-kiosk/internal/immich"
	"github.com/damongolding/immich-kiosk/internal/kiosk"
	imageComponent "github.com/damongolding/immich-kiosk/internal/templates/components/image"
	"github.com/damongolding/immich-kiosk/internal/utils"
	"github.com/damongolding/immich-kiosk/internal/webhooks"
	"github.com/fogleman/gg"
	"github.com/labstack/echo/v4"
)

// gatherAssetBuckets collects asset weightings for people, albums and date ranges.
// For each person, it gets the count of images containing that person.
// For each album, it gets the total count of images in the album.
// For date ranges, it currently assigns a fixed weighting of 1000.
// These weightings are used to determine the probability of selecting images from each source.
//
// Parameters:
//   - immichImage: The Immich asset used to query image counts
//   - requestConfig: Configuration containing people, albums and dates to gather assets for
//   - requestID: Identifier for the current request for logging
//
// Returns:
//   - A slice of AssetWithWeighting containing the weightings for each asset source
//   - An error if any database queries fail
<<<<<<< HEAD
func gatherAssetBuckets(immichImage *immich.ImmichAsset, requestConfig config.Config, requestID, deviceID string) ([]utils.AssetWithWeighting, error) {
=======
func gatherAssetBuckets(immichImage *immich.ImmichAsset, requestConfig config.Config, requestID string) ([]utils.AssetWithWeighting, error) {
>>>>>>> cfd85b1d
	assets := []utils.AssetWithWeighting{}

	for _, person := range requestConfig.Person {
		personAssetCount, err := immichImage.PersonImageCount(person, requestID, deviceID)
		if err != nil {
			return nil, fmt.Errorf("getting person image count: %w", err)
		}

		if personAssetCount == 0 {
			log.Error("No assets found for", "person", person)
			continue
		}

		assets = append(assets, utils.AssetWithWeighting{
			Asset:  utils.WeightedAsset{Type: kiosk.SourcePerson, ID: person},
			Weight: personAssetCount,
		})
	}

	for _, album := range requestConfig.Album {

		albumAssetCount, err := immichImage.AlbumImageCount(album, requestID, deviceID)
		if err != nil {
			return nil, fmt.Errorf("getting album asset count: %w", err)
		}

		if albumAssetCount == 0 {
			log.Error("No assets found for", "album", album)
			continue
		}

		assets = append(assets, utils.AssetWithWeighting{
			Asset:  utils.WeightedAsset{Type: kiosk.SourceAlbums, ID: album},
			Weight: albumAssetCount,
		})
	}

<<<<<<< HEAD
=======
	for _, date := range requestConfig.Date {

		// fudge for now
		// TODO: decide if we should obtain assets number for weighting
		assets = append(assets, utils.AssetWithWeighting{
			Asset:  utils.WeightedAsset{Type: kiosk.SourceDateRangeAlbum, ID: date},
			Weight: 1000,
		})

	}

>>>>>>> cfd85b1d
	return assets, nil
}

func isSleepMode(requestConfig config.Config) bool {
	if requestConfig.SleepStart == "" || requestConfig.SleepEnd == "" {
		return false
	}

	if isSleepTime, _ := utils.IsSleepTime(requestConfig.SleepStart, requestConfig.SleepEnd, time.Now()); isSleepTime {
		return isSleepTime
	}

	return false
}

// retrieveImage fetches a random image based on the picked image type.
// It returns an error if the image retrieval fails.
func retrieveImage(immichImage *immich.ImmichAsset, pickedAsset utils.WeightedAsset, excludedAlbums []string, requestID, deviceID string, isPrefetch bool) error {

	switch pickedAsset.Type {
	case kiosk.SourceAlbums:
		switch pickedAsset.ID {
		case kiosk.AlbumKeywordAll:
			pickedAlbumID, err := immichImage.RandomAlbumFromAllAlbums(requestID, deviceID, excludedAlbums)
			if err != nil {
				return err
			}
			pickedAsset.ID = pickedAlbumID
		case kiosk.AlbumKeywordShared:
			pickedAlbumID, err := immichImage.RandomAlbumFromSharedAlbums(requestID, deviceID, excludedAlbums)
			if err != nil {
				return err
			}
			pickedAsset.ID = pickedAlbumID
		case kiosk.AlbumKeywordFavourites, kiosk.AlbumKeywordFavorites:
			return immichImage.RandomImageFromFavourites(requestID, deviceID, isPrefetch)
		}
<<<<<<< HEAD
		return immichImage.RandomImageFromAlbum(pickedAsset.ID, requestID, deviceID, isPrefetch)
=======

		return immichImage.RandomImageFromAlbum(pickedAsset.ID, requestID, kioskDeviceID, isPrefetch)

	case kiosk.SourceDateRangeAlbum:
		return immichImage.RandomImageInDateRange(pickedAsset.ID, requestID, kioskDeviceID, isPrefetch)
>>>>>>> cfd85b1d

	case kiosk.SourcePerson:
		return immichImage.RandomImageOfPerson(pickedAsset.ID, requestID, deviceID, isPrefetch)
	default:
		return immichImage.RandomImage(requestID, deviceID, isPrefetch)
	}
}

// fetchImagePreview retrieves the preview of an image and logs the time taken.
// It returns the image bytes and an error if any occurs.
func fetchImagePreview(immichImage *immich.ImmichAsset, requestID, deviceID string, isPrefetch bool) (image.Image, error) {
	imageGet := time.Now()

	imgBytes, err := immichImage.ImagePreview()
	if err != nil {
		return nil, fmt.Errorf("getting image preview: %w", err)
	}

	img, err := utils.BytesToImage(imgBytes)
	if err != nil {
		return nil, err
	}

	if isPrefetch {
		log.Debug(requestID, "PREFETCH", deviceID, "Got image in", time.Since(imageGet).Seconds())
	} else {
		log.Debug(requestID, "Got image in", time.Since(imageGet).Seconds())
	}

	img = utils.ApplyExifOrientation(img, immichImage.IsLandscape, immichImage.ExifInfo.Orientation)

	return img, nil
}

// processImage handles the entire process of selecting and retrieving an image.
// It returns the image bytes and an error if any step fails.
func processImage(immichImage *immich.ImmichAsset, requestConfig config.Config, requestID string, deviceID string, isPrefetch bool) (image.Image, error) {

<<<<<<< HEAD
	assets, err := gatherAssetBuckets(immichImage, requestConfig, requestID, deviceID)
=======
	assets, err := gatherAssetBuckets(immichImage, requestConfig, requestID)
>>>>>>> cfd85b1d
	if err != nil {
		return nil, err
	}

	pickedAsset := utils.PickRandomImageType(requestConfig.Kiosk.AssetWeighting, assets)

<<<<<<< HEAD
	if err := retrieveImage(immichImage, pickedAsset, requestConfig.ExcludedAlbums, requestID, deviceID, isPrefetch); err != nil {
=======
	if err := retrieveImage(immichImage, pickedAsset, requestConfig.ExcludedAlbums, requestID, kioskDeviceID, isPrefetch); err != nil {
>>>>>>> cfd85b1d
		return nil, err
	}

	immichImage.KioskSource = pickedAsset.Type

	return fetchImagePreview(immichImage, requestID, deviceID, isPrefetch)
}

// imageToBase64 converts image bytes to a base64 string and logs the processing time.
// It returns the base64 string and an error if conversion fails.
func imageToBase64(img image.Image, config config.Config, requestID, deviceID string, action string, isPrefetch bool) (string, error) {
	startTime := time.Now()

	imgBytes, err := utils.ImageToBase64(img)
	if err != nil {
		return "", fmt.Errorf("converting image to base64: %w", err)
	}

	logImageProcessing(config, requestID, deviceID, isPrefetch, action, startTime)
	return imgBytes, nil
}

// processBlurredImage applies a blur effect to the image if required by the configuration.
// It returns the blurred image as a base64 string and an error if any occurs.
func processBlurredImage(img image.Image, config config.Config, requestID, deviceID string, isPrefetch bool) (string, error) {
	if !config.BackgroundBlur || strings.EqualFold(config.ImageFit, "cover") || (config.ImageEffect != "" && config.ImageEffect != "none") {
		return "", nil
	}

	startTime := time.Now()
	imgBlur, err := utils.BlurImage(img, config.OptimizeImages, config.ClientData)
	if err != nil {
		return "", fmt.Errorf("blurring image: %w", err)
	}

	logImageProcessing(config, requestID, deviceID, isPrefetch, "Blurred", startTime)

	return imageToBase64(imgBlur, config, requestID, deviceID, "Coverted blurred", isPrefetch)
}

// logImageProcessing logs the time taken for image processing if debug verbose is enabled.
func logImageProcessing(config config.Config, requestID, deviceID string, isPrefetch bool, action string, startTime time.Time) {
	if !config.Kiosk.DebugVerbose {
		return
	}

	duration := time.Since(startTime).Seconds()
	if isPrefetch {
		log.Debug(requestID, "PREFETCH", deviceID, action+" image in", duration)
	} else {
		log.Debug(requestID, action+" image in", duration)
	}
}

// trimHistory ensures that the history slice doesn't exceed the specified maximum length.
func trimHistory(history *[]string, maxLength int) {
	if len(*history) > maxLength {
		*history = (*history)[len(*history)-maxLength:]
	}
}

func DrawFaceOnImage(img image.Image, i *immich.ImmichAsset) image.Image {

	if len(i.People) == 0 && len(i.UnassignedFaces) == 0 {
		log.Debug("no people found")
		return img
	}

	dc := gg.NewContext(img.Bounds().Dx(), img.Bounds().Dy())

	dc.DrawImage(img, 0, 0)

	for _, person := range i.People {
		for _, face := range person.Faces {
			width := face.BoundingBoxX2 - face.BoundingBoxX1
			height := face.BoundingBoxY2 - face.BoundingBoxY1

			dc.DrawRectangle(float64(face.BoundingBoxX1), float64(face.BoundingBoxY1), float64(width), float64(height))
			dc.SetHexColor("#990000")
			dc.Fill()
		}
	}

	for _, face := range i.UnassignedFaces {
		width := face.BoundingBoxX2 - face.BoundingBoxX1
		height := face.BoundingBoxY2 - face.BoundingBoxY1

		dc.DrawRectangle(float64(face.BoundingBoxX1), float64(face.BoundingBoxY1), float64(width), float64(height))
		dc.SetHexColor("#000099")
		dc.Fill()
	}

	facesBoundX, facesBoundY := i.FacesCenterPointPX()
	dc.DrawRectangle(facesBoundX-10, facesBoundY-10, 20, 20)
	dc.SetHexColor("#889900")
	dc.Fill()

	return dc.Image()

}

// processViewImageData handles the entire process of preparing page data including image processing.
// It returns the ImageData and an error if any step fails.
func processViewImageData(imageOrientation immich.ImageOrientation, requestConfig config.Config, c echo.Context, isPrefetch bool) (common.ViewImageData, error) {
	requestID := utils.ColorizeRequestId(c.Response().Header().Get(echo.HeaderXRequestID))
	deviceID := c.Request().Header.Get("kiosk-device-id")

	immichImage := immich.NewImage(requestConfig)

	switch imageOrientation {
	case immich.PortraitOrientation:
		immichImage.RatioWanted = imageOrientation
	case immich.LandscapeOrientation:
		immichImage.RatioWanted = imageOrientation
	}

	img, err := processImage(&immichImage, requestConfig, requestID, deviceID, isPrefetch)
	if err != nil {
		return common.ViewImageData{}, fmt.Errorf("selecting image: %w", err)
	}

	if strings.EqualFold(requestConfig.ImageEffect, "smart-zoom") && len(immichImage.People)+len(immichImage.UnassignedFaces) == 0 {
		immichImage.CheckForFaces(requestID, deviceID)
	}

	if ShouldDrawFacesOnImages() {
		log.Debug("Drawing faces")
		img = DrawFaceOnImage(img, &immichImage)
	}

	if requestConfig.OptimizeImages {
		img, err = utils.OptimizeImage(img, requestConfig.ClientData.Width, requestConfig.ClientData.Height)
		if err != nil {
			return common.ViewImageData{}, err
		}
	}

	imgString, err := imageToBase64(img, requestConfig, requestID, deviceID, "Converted", isPrefetch)
	if err != nil {
		return common.ViewImageData{}, err
	}

	imgBlurString, err := processBlurredImage(img, requestConfig, requestID, deviceID, isPrefetch)
	if err != nil {
		return common.ViewImageData{}, err
	}

	return common.ViewImageData{
		ImmichImage:   immichImage,
		ImageData:     imgString,
		ImageBlurData: imgBlurString,
	}, nil
}

func ProcessViewImageData(requestConfig config.Config, c echo.Context, isPrefetch bool) (common.ViewImageData, error) {
	return processViewImageData("", requestConfig, c, isPrefetch)
}

func ProcessViewImageDataWithRatio(imageOrientation immich.ImageOrientation, requestConfig config.Config, c echo.Context, isPrefetch bool) (common.ViewImageData, error) {
	return processViewImageData(imageOrientation, requestConfig, c, isPrefetch)
}

func imagePreFetch(requestData *common.RouteRequestData, c echo.Context) {

	requestConfig := requestData.RequestConfig
	requestID := requestData.RequestID
	deviceID := requestData.DeviceID

	viewDataToAdd, err := generateViewData(requestConfig, c, requestID, true)
	if err != nil {
		log.Error("generateViewData", "prefetch", true, "err", err)
		return
	}

	trimHistory(&requestConfig.History, 10)

	cachedViewData := []common.ViewData{}

	viewCacheKey := cache.ViewCacheKey(c.Request().URL.String(), deviceID)

	if data, found := cache.Get(viewCacheKey); found {
		cachedViewData = data.([]common.ViewData)
	}

	cachedViewData = append(cachedViewData, viewDataToAdd)

	cache.Set(viewCacheKey, cachedViewData)

	go webhooks.Trigger(requestData, KioskVersion, webhooks.PrefetchAsset, viewDataToAdd)

}

// fromCache retrieves cached page data for a given request and device ID.
func fromCache(urlString string, deviceID string) []common.ViewData {

	cacheKey := cache.ViewCacheKey(urlString, deviceID)
	if data, found := cache.Get(cacheKey); found {
		cachedPageData := data.([]common.ViewData)
		if len(cachedPageData) > 0 {
			return cachedPageData
		}
		cache.Delete(cacheKey)
	}
	return nil
}

// renderCachedViewData renders cached page data and updates the cache.
func renderCachedViewData(c echo.Context, cachedViewData []common.ViewData, requestConfig *config.Config, requestID string, deviceID string) error {

	log.Debug(requestID, "deviceID", deviceID, "cache hit for new image", true)

	cacheKey := cache.ViewCacheKey(c.Request().URL.String(), deviceID)

	viewDataToRender := cachedViewData[0]
	cache.Set(cacheKey, cachedViewData[1:])

	// Update history which will be outdated in cache
	trimHistory(&requestConfig.History, 10)
	viewDataToRender.History = requestConfig.History

	return Render(c, http.StatusOK, imageComponent.Image(viewDataToRender))
}

// generateViewData generates page data for the current request.
func generateViewData(requestConfig config.Config, c echo.Context, deviceID string, isPrefetch bool) (common.ViewData, error) {

	const maxImageRetrievalAttepmts = 3

	viewData := common.ViewData{
		DeviceID: deviceID,
		Config:   requestConfig,
	}

	switch requestConfig.Layout {
	case "landscape", "portrait":
		orientation := immich.LandscapeOrientation
		if requestConfig.Layout == "portrait" {
			orientation = immich.PortraitOrientation
		}
		viewDataSingle, err := ProcessViewImageDataWithRatio(orientation, requestConfig, c, isPrefetch)
		if err != nil {
			return viewData, err
		}
		viewData.Images = append(viewData.Images, viewDataSingle)

	case "splitview":
		viewDataSplitView, err := ProcessViewImageData(requestConfig, c, isPrefetch)
		if err != nil {
			return viewData, err
		}
		viewData.Images = append(viewData.Images, viewDataSplitView)

		if viewDataSplitView.ImmichImage.IsLandscape {
			return viewData, nil
		}

		// Second image
		for i := 0; i < maxImageRetrievalAttepmts; i++ {
			viewDataSplitViewSecond, err := ProcessViewImageDataWithRatio(immich.PortraitOrientation, requestConfig, c, isPrefetch)
			if err != nil {
				return viewData, err
			}

			if viewDataSplitView.ImmichImage.ID != viewDataSplitViewSecond.ImmichImage.ID {
				viewData.Images = append(viewData.Images, viewDataSplitViewSecond)
				break
			}
		}

	case "splitview-landscape":
		viewDataSplitView, err := ProcessViewImageData(requestConfig, c, isPrefetch)
		if err != nil {
			return viewData, err
		}
		viewData.Images = append(viewData.Images, viewDataSplitView)

		if viewDataSplitView.ImmichImage.IsPortrait {
			return viewData, nil
		}

		// Second image
		for i := 0; i < maxImageRetrievalAttepmts; i++ {
			viewDataSplitViewSecond, err := ProcessViewImageDataWithRatio(immich.LandscapeOrientation, requestConfig, c, isPrefetch)
			if err != nil {
				return viewData, err
			}

			if viewDataSplitView.ImmichImage.ID != viewDataSplitViewSecond.ImmichImage.ID {
				viewData.Images = append(viewData.Images, viewDataSplitViewSecond)
				break
			}
		}

	default:
		viewDataSingle, err := ProcessViewImageData(requestConfig, c, isPrefetch)
		if err != nil {
			return viewData, err
		}
		viewData.Images = append(viewData.Images, viewDataSingle)
	}

	return viewData, nil
}<|MERGE_RESOLUTION|>--- conflicted
+++ resolved
@@ -34,11 +34,8 @@
 // Returns:
 //   - A slice of AssetWithWeighting containing the weightings for each asset source
 //   - An error if any database queries fail
-<<<<<<< HEAD
 func gatherAssetBuckets(immichImage *immich.ImmichAsset, requestConfig config.Config, requestID, deviceID string) ([]utils.AssetWithWeighting, error) {
-=======
-func gatherAssetBuckets(immichImage *immich.ImmichAsset, requestConfig config.Config, requestID string) ([]utils.AssetWithWeighting, error) {
->>>>>>> cfd85b1d
+
 	assets := []utils.AssetWithWeighting{}
 
 	for _, person := range requestConfig.Person {
@@ -76,8 +73,7 @@
 		})
 	}
 
-<<<<<<< HEAD
-=======
+
 	for _, date := range requestConfig.Date {
 
 		// fudge for now
@@ -89,7 +85,6 @@
 
 	}
 
->>>>>>> cfd85b1d
 	return assets, nil
 }
 
@@ -127,15 +122,8 @@
 		case kiosk.AlbumKeywordFavourites, kiosk.AlbumKeywordFavorites:
 			return immichImage.RandomImageFromFavourites(requestID, deviceID, isPrefetch)
 		}
-<<<<<<< HEAD
+    
 		return immichImage.RandomImageFromAlbum(pickedAsset.ID, requestID, deviceID, isPrefetch)
-=======
-
-		return immichImage.RandomImageFromAlbum(pickedAsset.ID, requestID, kioskDeviceID, isPrefetch)
-
-	case kiosk.SourceDateRangeAlbum:
-		return immichImage.RandomImageInDateRange(pickedAsset.ID, requestID, kioskDeviceID, isPrefetch)
->>>>>>> cfd85b1d
 
 	case kiosk.SourcePerson:
 		return immichImage.RandomImageOfPerson(pickedAsset.ID, requestID, deviceID, isPrefetch)
@@ -174,22 +162,15 @@
 // It returns the image bytes and an error if any step fails.
 func processImage(immichImage *immich.ImmichAsset, requestConfig config.Config, requestID string, deviceID string, isPrefetch bool) (image.Image, error) {
 
-<<<<<<< HEAD
+
 	assets, err := gatherAssetBuckets(immichImage, requestConfig, requestID, deviceID)
-=======
-	assets, err := gatherAssetBuckets(immichImage, requestConfig, requestID)
->>>>>>> cfd85b1d
 	if err != nil {
 		return nil, err
 	}
 
 	pickedAsset := utils.PickRandomImageType(requestConfig.Kiosk.AssetWeighting, assets)
 
-<<<<<<< HEAD
 	if err := retrieveImage(immichImage, pickedAsset, requestConfig.ExcludedAlbums, requestID, deviceID, isPrefetch); err != nil {
-=======
-	if err := retrieveImage(immichImage, pickedAsset, requestConfig.ExcludedAlbums, requestID, kioskDeviceID, isPrefetch); err != nil {
->>>>>>> cfd85b1d
 		return nil, err
 	}
 
