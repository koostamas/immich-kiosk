package routes

import (
	"fmt"
	"image"
<<<<<<< HEAD
	"math/rand"
=======
	"math/rand/v2"
>>>>>>> 131a687d
	"net/http"
	"strings"
	"time"

	"github.com/charmbracelet/log"
	"github.com/damongolding/immich-kiosk/internal/cache"
	"github.com/damongolding/immich-kiosk/internal/common"
	"github.com/damongolding/immich-kiosk/internal/config"
	"github.com/damongolding/immich-kiosk/internal/immich"
	"github.com/damongolding/immich-kiosk/internal/kiosk"
	imageComponent "github.com/damongolding/immich-kiosk/internal/templates/components/image"
	"github.com/damongolding/immich-kiosk/internal/utils"
	"github.com/damongolding/immich-kiosk/internal/webhooks"
	"github.com/fogleman/gg"
	"github.com/labstack/echo/v4"
)

// gatherAssetBuckets collects asset weightings for people, albums and date ranges.
// For each person, it gets the count of images containing that person.
// For each album, it gets the total count of images in the album.
// For date ranges, it currently assigns a fixed weighting of 1000.
// These weightings are used to determine the probability of selecting images from each source.
//
// Parameters:
//   - immichImage: The Immich asset used to query image counts
//   - requestConfig: Configuration containing people, albums and dates to gather assets for
//   - requestID: Identifier for the current request for logging
//
// Returns:
//   - A slice of AssetWithWeighting containing the weightings for each asset source
//   - An error if any database queries fail
func gatherAssetBuckets(immichImage *immich.ImmichAsset, requestConfig config.Config, requestID, deviceID string) ([]utils.AssetWithWeighting, error) {

	assets := []utils.AssetWithWeighting{}

	for _, person := range requestConfig.Person {
		personAssetCount, err := immichImage.PersonImageCount(person, requestID, deviceID)
		if err != nil {
			if requestConfig.SelectedUser != "" {
				log.Debug(requestID+" User has no Person", "user", requestConfig.SelectedUser, "person", person)
				continue
			}
			return nil, fmt.Errorf("getting person image count: %w", err)
		}

		if personAssetCount == 0 {
			log.Error("No assets found for", "person", person)
			continue
		}

		assets = append(assets, utils.AssetWithWeighting{
			Asset:  utils.WeightedAsset{Type: kiosk.SourcePerson, ID: person},
			Weight: personAssetCount,
		})
	}

	for _, album := range requestConfig.Album {

		albumAssetCount, err := immichImage.AlbumImageCount(album, requestID, deviceID)
		if err != nil {
			if requestConfig.SelectedUser != "" {
				log.Debug(requestID+" User has no album", "user", requestConfig.SelectedUser, "album", album)
				continue
			}
			return nil, fmt.Errorf("getting album asset count: %w", err)
		}

		if albumAssetCount == 0 {
			log.Error("No assets found for", "album", album)
			continue
		}

		assets = append(assets, utils.AssetWithWeighting{
			Asset:  utils.WeightedAsset{Type: kiosk.SourceAlbums, ID: album},
			Weight: albumAssetCount,
		})
	}

	if len(assets) == 0 && (len(requestConfig.Person) > 0 || len(requestConfig.Album) > 0) {
		return nil, fmt.Errorf("no assets found for user %s with the wanted person or album", requestConfig.SelectedUser)
	}

	for _, date := range requestConfig.Date {

		// use FetchedAssetsSize as a weighting for date ranges
		assets = append(assets, utils.AssetWithWeighting{
			Asset:  utils.WeightedAsset{Type: kiosk.SourceDateRangeAlbum, ID: date},
			Weight: requestConfig.Kiosk.FetchedAssetsSize,
		})
	}

	if requestConfig.Memories {
		memories := immichImage.MemoryLaneAssetsCount(requestID, deviceID)
		if memories == 0 {
			log.Error("No assets found for memories")
		} else {
			assets = append(assets, utils.AssetWithWeighting{
				Asset:  utils.WeightedAsset{Type: kiosk.SourceMemories, ID: "memories"},
				Weight: memories,
			})
		}
	}

	return assets, nil
}

func isSleepMode(requestConfig config.Config) bool {
	if requestConfig.SleepStart == "" || requestConfig.SleepEnd == "" {
		return false
	}

	if isSleepTime, _ := utils.IsSleepTime(requestConfig.SleepStart, requestConfig.SleepEnd, time.Now()); isSleepTime {
		return isSleepTime
	}

	return false
}

// retrieveImage fetches a random image based on the picked image type.
// It returns an error if the image retrieval fails.
func retrieveImage(immichImage *immich.ImmichAsset, pickedAsset utils.WeightedAsset, albumOrder string, excludedAlbums []string, requestID, deviceID string, isPrefetch bool) error {

	switch pickedAsset.Type {
	case kiosk.SourceAlbums:
		switch pickedAsset.ID {
		case kiosk.AlbumKeywordAll:
			pickedAlbumID, err := immichImage.RandomAlbumFromAllAlbums(requestID, deviceID, excludedAlbums)
			if err != nil {
				return err
			}
			pickedAsset.ID = pickedAlbumID
		case kiosk.AlbumKeywordShared:
			pickedAlbumID, err := immichImage.RandomAlbumFromSharedAlbums(requestID, deviceID, excludedAlbums)
			if err != nil {
				return err
			}
			pickedAsset.ID = pickedAlbumID
		case kiosk.AlbumKeywordFavourites, kiosk.AlbumKeywordFavorites:
			return immichImage.RandomImageFromFavourites(requestID, deviceID, isPrefetch)
		}

		switch strings.ToLower(albumOrder) {
		case config.AlbumOrderDescending, config.AlbumOrderDesc, config.AlbumOrderNewest:
			return immichImage.ImageFromAlbum(pickedAsset.ID, immich.Desc, requestID, deviceID, isPrefetch)
		case config.AlbumOrderAscending, config.AlbumOrderAsc, config.AlbumOrderOldest:
			return immichImage.ImageFromAlbum(pickedAsset.ID, immich.Asc, requestID, deviceID, isPrefetch)
		default:
			return immichImage.ImageFromAlbum(pickedAsset.ID, immich.Rand, requestID, deviceID, isPrefetch)
		}

	case kiosk.SourceDateRangeAlbum:
		return immichImage.RandomImageInDateRange(pickedAsset.ID, requestID, deviceID, isPrefetch)

	case kiosk.SourcePerson:
		return immichImage.RandomImageOfPerson(pickedAsset.ID, requestID, deviceID, isPrefetch)

	case kiosk.SourceMemories:
		return immichImage.RandomMemoryLaneImage(requestID, deviceID, isPrefetch)

	default:
		return immichImage.RandomImage(requestID, deviceID, isPrefetch)
	}
}

// fetchImagePreview retrieves the preview of an image and logs the time taken.
// It returns the image bytes and an error if any occurs.
func fetchImagePreview(immichImage *immich.ImmichAsset, requestID, deviceID string, isPrefetch bool) (image.Image, error) {
	imageGet := time.Now()

	imgBytes, err := immichImage.ImagePreview()
	if err != nil {
		return nil, fmt.Errorf("getting image preview: %w", err)
	}

	img, err := utils.BytesToImage(imgBytes)
	if err != nil {
		return nil, err
	}

	if isPrefetch {
		log.Debug(requestID, "PREFETCH", deviceID, "Got image in", time.Since(imageGet).Seconds())
	} else {
		log.Debug(requestID, "Got image in", time.Since(imageGet).Seconds())
	}

	img = utils.ApplyExifOrientation(img, immichImage.IsLandscape, immichImage.ExifInfo.Orientation)

	return img, nil
}

// processImage handles the entire process of selecting and retrieving an image.
// It returns the image bytes and an error if any step fails.
func processImage(immichImage *immich.ImmichAsset, requestConfig config.Config, requestID string, deviceID string, isPrefetch bool) (image.Image, error) {

	assets, err := gatherAssetBuckets(immichImage, requestConfig, requestID, deviceID)
	if err != nil {
		return nil, err
	}

	pickedAsset := utils.PickRandomImageType(requestConfig.Kiosk.AssetWeighting, assets)

	if err := retrieveImage(immichImage, pickedAsset, requestConfig.AlbumOrder, requestConfig.ExcludedAlbums, requestID, deviceID, isPrefetch); err != nil {
		return nil, err
	}

	immichImage.KioskSource = pickedAsset.Type

	return fetchImagePreview(immichImage, requestID, deviceID, isPrefetch)
}

// imageToBase64 converts image bytes to a base64 string and logs the processing time.
// It returns the base64 string and an error if conversion fails.
func imageToBase64(img image.Image, config config.Config, requestID, deviceID string, action string, isPrefetch bool) (string, error) {
	startTime := time.Now()

	imgBytes, err := utils.ImageToBase64(img)
	if err != nil {
		return "", fmt.Errorf("converting image to base64: %w", err)
	}

	logImageProcessing(config, requestID, deviceID, isPrefetch, action, startTime)
	return imgBytes, nil
}

// processBlurredImage applies a blur effect to the image if required by the configuration.
// It returns the blurred image as a base64 string and an error if any occurs.
func processBlurredImage(img image.Image, config config.Config, requestID, deviceID string, isPrefetch bool) (string, error) {
	if !config.BackgroundBlur || strings.EqualFold(config.ImageFit, "cover") || (config.ImageEffect != "" && config.ImageEffect != "none") {
		return "", nil
	}

	startTime := time.Now()
	imgBlur, err := utils.BlurImage(img, config.OptimizeImages, config.ClientData.Width, config.ClientData.Height)
	if err != nil {
		return "", fmt.Errorf("blurring image: %w", err)
	}

	logImageProcessing(config, requestID, deviceID, isPrefetch, "Blurred", startTime)

	return imageToBase64(imgBlur, config, requestID, deviceID, "Coverted blurred", isPrefetch)
}

// logImageProcessing logs the time taken for image processing if debug verbose is enabled.
func logImageProcessing(config config.Config, requestID, deviceID string, isPrefetch bool, action string, startTime time.Time) {
	if !config.Kiosk.DebugVerbose {
		return
	}

	duration := time.Since(startTime).Seconds()
	if isPrefetch {
		log.Debug(requestID, "PREFETCH", deviceID, action+" image in", duration)
	} else {
		log.Debug(requestID, action+" image in", duration)
	}
}

// trimHistory ensures that the history slice doesn't exceed the specified maximum length.
func trimHistory(history *[]string, maxLength int) {
	if len(*history) > maxLength {
		*history = (*history)[len(*history)-maxLength:]
	}
}

func DrawFaceOnImage(img image.Image, i *immich.ImmichAsset) image.Image {

	if len(i.People) == 0 && len(i.UnassignedFaces) == 0 {
		log.Debug("no people found")
		return img
	}

	dc := gg.NewContext(img.Bounds().Dx(), img.Bounds().Dy())

	dc.DrawImage(img, 0, 0)

	for _, person := range i.People {
		for _, face := range person.Faces {
			width := face.BoundingBoxX2 - face.BoundingBoxX1
			height := face.BoundingBoxY2 - face.BoundingBoxY1

			dc.DrawRectangle(float64(face.BoundingBoxX1), float64(face.BoundingBoxY1), float64(width), float64(height))
			dc.SetHexColor("#990000")
			dc.Fill()
		}
	}

	for _, face := range i.UnassignedFaces {
		width := face.BoundingBoxX2 - face.BoundingBoxX1
		height := face.BoundingBoxY2 - face.BoundingBoxY1

		dc.DrawRectangle(float64(face.BoundingBoxX1), float64(face.BoundingBoxY1), float64(width), float64(height))
		dc.SetHexColor("#000099")
		dc.Fill()
	}

	facesBoundX, facesBoundY := i.FacesCenterPointPX()
	dc.DrawRectangle(facesBoundX-10, facesBoundY-10, 20, 20)
	dc.SetHexColor("#889900")
	dc.Fill()

	return dc.Image()

}

// processViewImageData handles the entire process of preparing page data including image processing.
// It returns the ImageData and an error if any step fails.
func processViewImageData(imageOrientation immich.ImageOrientation, requestConfig config.Config, c echo.Context, isPrefetch bool) (common.ViewImageData, error) {
	requestID := utils.ColorizeRequestId(c.Response().Header().Get(echo.HeaderXRequestID))
	deviceID := c.Request().Header.Get("kiosk-device-id")

	if len(requestConfig.User) > 0 {
<<<<<<< HEAD
		randomIndex := rand.Intn(len(requestConfig.User))
=======
		randomIndex := rand.IntN(len(requestConfig.User))
>>>>>>> 131a687d

		requestConfig.SelectedUser = requestConfig.User[randomIndex]
	} else {
		requestConfig.SelectedUser = ""
	}

	immichImage := immich.NewImage(requestConfig)

	switch imageOrientation {
	case immich.PortraitOrientation:
		immichImage.RatioWanted = imageOrientation
	case immich.LandscapeOrientation:
		immichImage.RatioWanted = imageOrientation
	}

	img, err := processImage(&immichImage, requestConfig, requestID, deviceID, isPrefetch)
	if err != nil {
		return common.ViewImageData{}, fmt.Errorf("selecting image: %w", err)
	}

	if strings.EqualFold(requestConfig.ImageEffect, "smart-zoom") && len(immichImage.People)+len(immichImage.UnassignedFaces) == 0 {
		immichImage.CheckForFaces(requestID, deviceID)
	}

	if ShouldDrawFacesOnImages() {
		log.Debug("Drawing faces")
		img = DrawFaceOnImage(img, &immichImage)
	}

	if requestConfig.OptimizeImages {
		img, err = utils.OptimizeImage(img, requestConfig.ClientData.Width, requestConfig.ClientData.Height)
		if err != nil {
			return common.ViewImageData{}, err
		}
	}

	imgString, err := imageToBase64(img, requestConfig, requestID, deviceID, "Converted", isPrefetch)
	if err != nil {
		return common.ViewImageData{}, err
	}

	imgBlurString, err := processBlurredImage(img, requestConfig, requestID, deviceID, isPrefetch)
	if err != nil {
		return common.ViewImageData{}, err
	}

	return common.ViewImageData{
		ImmichImage:   immichImage,
		ImageData:     imgString,
		ImageBlurData: imgBlurString,
		User:          requestConfig.SelectedUser,
	}, nil
}

func ProcessViewImageData(requestConfig config.Config, c echo.Context, isPrefetch bool) (common.ViewImageData, error) {
	return processViewImageData("", requestConfig, c, isPrefetch)
}

func ProcessViewImageDataWithRatio(imageOrientation immich.ImageOrientation, requestConfig config.Config, c echo.Context, isPrefetch bool) (common.ViewImageData, error) {
	return processViewImageData(imageOrientation, requestConfig, c, isPrefetch)
}

func imagePreFetch(requestData *common.RouteRequestData, c echo.Context) {

	requestConfig := requestData.RequestConfig
	requestID := requestData.RequestID
	deviceID := requestData.DeviceID

	viewDataToAdd, err := generateViewData(requestConfig, c, requestID, true)
	if err != nil {
		log.Error("generateViewData", "prefetch", true, "err", err)
		return
	}

	trimHistory(&requestConfig.History, 10)

	cachedViewData := []common.ViewData{}

	viewCacheKey := cache.ViewCacheKey(c.Request().URL.String(), deviceID)

	if data, found := cache.Get(viewCacheKey); found {
		cachedViewData = data.([]common.ViewData)
	}

	cachedViewData = append(cachedViewData, viewDataToAdd)

	cache.Set(viewCacheKey, cachedViewData)

	go webhooks.Trigger(requestData, KioskVersion, webhooks.PrefetchAsset, viewDataToAdd)

}

// fromCache retrieves cached page data for a given request and device ID.
func fromCache(urlString string, deviceID string) []common.ViewData {
	cacheKey := cache.ViewCacheKey(urlString, deviceID)
	if data, found := cache.Get(cacheKey); found {
		cachedPageData, ok := data.([]common.ViewData)
		if !ok {
			log.Error("cache: invalid data type", "key", cacheKey)
			cache.Delete(cacheKey)
			return nil
		}
		if len(cachedPageData) > 0 {
			return cachedPageData
		}
		cache.Delete(cacheKey)
	}
	return nil
}

// renderCachedViewData renders cached page data and updates the cache.
func renderCachedViewData(c echo.Context, cachedViewData []common.ViewData, requestConfig *config.Config, requestID string, deviceID string) error {

	log.Debug(requestID, "deviceID", deviceID, "cache hit for new image", true)

	cacheKey := cache.ViewCacheKey(c.Request().URL.String(), deviceID)

	viewDataToRender := cachedViewData[0]
	cache.Set(cacheKey, cachedViewData[1:])

	// Update history which will be outdated in cache
	trimHistory(&requestConfig.History, 10)
	viewDataToRender.History = requestConfig.History

	return Render(c, http.StatusOK, imageComponent.Image(viewDataToRender))
}

// generateViewData generates page data for the current request.
func generateViewData(requestConfig config.Config, c echo.Context, deviceID string, isPrefetch bool) (common.ViewData, error) {

	const maxImageRetrievalAttepmts = 3

	viewData := common.ViewData{
		DeviceID: deviceID,
		Config:   requestConfig,
	}

	switch requestConfig.Layout {
	case "landscape", "portrait":
		orientation := immich.LandscapeOrientation
		if requestConfig.Layout == "portrait" {
			orientation = immich.PortraitOrientation
		}
		viewDataSingle, err := ProcessViewImageDataWithRatio(orientation, requestConfig, c, isPrefetch)
		if err != nil {
			return viewData, err
		}
		viewData.Images = append(viewData.Images, viewDataSingle)

	case "splitview":
		viewDataSplitView, err := ProcessViewImageData(requestConfig, c, isPrefetch)
		if err != nil {
			return viewData, err
		}
		viewData.Images = append(viewData.Images, viewDataSplitView)

		if viewDataSplitView.ImmichImage.IsLandscape {
			return viewData, nil
		}

		// Second image
		for i := 0; i < maxImageRetrievalAttepmts; i++ {
			viewDataSplitViewSecond, err := ProcessViewImageDataWithRatio(immich.PortraitOrientation, requestConfig, c, isPrefetch)
			if err != nil {
				return viewData, err
			}

			if viewDataSplitView.ImmichImage.ID != viewDataSplitViewSecond.ImmichImage.ID {
				viewData.Images = append(viewData.Images, viewDataSplitViewSecond)
				break
			}
		}

	case "splitview-landscape":
		viewDataSplitView, err := ProcessViewImageData(requestConfig, c, isPrefetch)
		if err != nil {
			return viewData, err
		}
		viewData.Images = append(viewData.Images, viewDataSplitView)

		if viewDataSplitView.ImmichImage.IsPortrait {
			return viewData, nil
		}

		// Second image
		for i := 0; i < maxImageRetrievalAttepmts; i++ {
			viewDataSplitViewSecond, err := ProcessViewImageDataWithRatio(immich.LandscapeOrientation, requestConfig, c, isPrefetch)
			if err != nil {
				return viewData, err
			}

			if viewDataSplitView.ImmichImage.ID != viewDataSplitViewSecond.ImmichImage.ID {
				viewData.Images = append(viewData.Images, viewDataSplitViewSecond)
				break
			}
		}

	default:
		viewDataSingle, err := ProcessViewImageData(requestConfig, c, isPrefetch)
		if err != nil {
			return viewData, err
		}
		viewData.Images = append(viewData.Images, viewDataSingle)
	}

	return viewData, nil
}<|MERGE_RESOLUTION|>--- conflicted
+++ resolved
@@ -3,11 +3,7 @@
 import (
 	"fmt"
 	"image"
-<<<<<<< HEAD
-	"math/rand"
-=======
 	"math/rand/v2"
->>>>>>> 131a687d
 	"net/http"
 	"strings"
 	"time"
@@ -318,12 +314,7 @@
 	deviceID := c.Request().Header.Get("kiosk-device-id")
 
 	if len(requestConfig.User) > 0 {
-<<<<<<< HEAD
-		randomIndex := rand.Intn(len(requestConfig.User))
-=======
 		randomIndex := rand.IntN(len(requestConfig.User))
->>>>>>> 131a687d
-
 		requestConfig.SelectedUser = requestConfig.User[randomIndex]
 	} else {
 		requestConfig.SelectedUser = ""
