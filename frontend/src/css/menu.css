--- conflicted
+++ resolved
@@ -111,16 +111,7 @@
     visibility: hidden;
 }
 
-<<<<<<< HEAD
-.navigation--play-pause--paused .navigation--play-pause--play {
-    display: inline;
-    visibility: visible;
-}
 
-.navigation--play-pause--paused .navigation--play-pause--pause {
-    display: none;
-    visibility: hidden;
-=======
 .navigation--control--paused {
     .navigation--control--play {
         display: inline;
@@ -131,7 +122,6 @@
         display: none;
         visibility: hidden;
     }
->>>>>>> 9c22d871
 }
 
 .navigation--next-image.disabled,
