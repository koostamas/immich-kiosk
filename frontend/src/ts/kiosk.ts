import htmx from "htmx.org";
import {
  addFullscreenEventListener,
  fullscreenAPI,
  toggleFullscreen,
} from "./fullscreen";
import {
  initPolling,
  startPolling,
  stopPolling,
  togglePolling,
  pausePolling,
  videoHandler,
} from "./polling";
import { preventSleep } from "./wakelock";
import {
  initMenu,
<<<<<<< HEAD
  disableAssetNavigationButtons,
  enableAssetNavigationButtons,
  toggleAssetOverlay,
=======
  disableImageNavigationButtons,
  enableImageNavigationButtons,
  toggleImageOverlay,
  toggleRedirectsOverlay,
>>>>>>> 2edc8061
} from "./menu";
import { initClock } from "./clock";
import type { TimeFormat } from "./clock";

("use strict");

interface HTMXEvent extends Event {
  preventDefault: () => void;
  detail: {
    successful: boolean;
    parameters: FormData;
    method: string;
  };
}

/**
<<<<<<< HEAD
 * @typedef KioskData Configuration data for the kiosk
 * @property {boolean} debug Enable debug mode
 * @property {boolean} debugVerbose Enable verbose debug logging
 * @property {string} version Version string
 * @property {Record<string, unknown>} params Additional configuration parameters
 * @property {number} refresh Refresh interval in seconds
 * @property {boolean} disableScreensaver Whether to prevent screen sleeping
 * @property {boolean} showDate Whether to display the date
 * @property {string} dateFormat Format string for date display
 * @property {boolean} showTime Whether to display the time
 * @property {TimeFormat} timeFormat Format for time display
 * @property {string} transition Type of transition animation
 * @property {boolean} showMoreInfo Show the more info image overlay
=======
 * Type definition for kiosk configuration data
 * @property debug - Enable debug mode
 * @property debugVerbose - Enable verbose debug logging
 * @property version - Version string
 * @property params - Additional configuration parameters
 * @property refresh - Refresh interval in seconds
 * @property disableScreensaver - Whether to prevent screen sleeping
 * @property showDate - Whether to display the date
 * @property dateFormat - Format string for date display
 * @property showTime - Whether to display the time
 * @property timeFormat - Format for time display
 * @property transition - Type of transition animation
 * @property showMoreInfo - Show the more info image overlay
 * @property showRedirects - Whether to display the redirects overlay
>>>>>>> 2edc8061
 */
type KioskData = {
  debug: boolean;
  debugVerbose: boolean;
  version: string;
  params: Record<string, unknown>;
  refresh: number;
  disableScreensaver: boolean;
  showDate: boolean;
  dateFormat: string;
  showTime: boolean;
  timeFormat: TimeFormat;
  transition: string;
  showMoreInfo: boolean;
  showRedirects: boolean;
};

const MAX_FRAMES: number = 2 as const;

// Parse kiosk data from the HTML element
const kioskData: KioskData = JSON.parse(
  document.getElementById("kiosk-data")?.textContent || "{}",
);

// Set polling interval based on the refresh rate in kiosk data
const pollInterval = htmx.parseInterval(`${kioskData.refresh}s`);

// Cache DOM elements for better performance
const documentBody = document.body;
const fullscreenButton = htmx.find(
  ".navigation--fullscreen",
) as HTMLElement | null;
const fullScreenButtonSeperator = htmx.find(
  ".navigation--fullscreen-separator",
) as HTMLElement | null;
const kiosk = htmx.find("#kiosk") as HTMLElement | null;
const kioskQueries = htmx.findAll(".kiosk-param");
const menu = htmx.find(".navigation") as HTMLElement | null;
const menuInteraction = htmx.find(
  "#navigation-interaction-area--menu",
) as HTMLElement | null;
const menuPausePlayButton = htmx.find(
  ".navigation--play-pause",
) as HTMLElement | null;
const nextImageMenuButton = htmx.find(
  ".navigation--next-asset",
) as HTMLElement | null;
const prevImageMenuButton = htmx.find(
  ".navigation--prev-asset",
) as HTMLElement | null;
const moreInfoButton = htmx.find(
  ".navigation--more-info",
) as HTMLElement | null;
const linksButton = htmx.find(".navigation--links") as HTMLElement | null;
const offlineSVG = htmx.find("#offline") as HTMLElement | null;

let requestInFlight = false;

/**
 * Initialize Kiosk functionality
 * @description Sets up kiosk by configuring:
 * - Debug logging if verbose mode enabled
 * - Clock display with configured date/time settings
 * - Screen sleep prevention if enabled
 * - Service worker registration for offline functionality
 * - Fullscreen capability checking and button setup
 * - Image polling with configured interval
 * - Navigation menu initialization
 * - Event listener registration for interactivity
 * @returns {Promise<void>} Promise that resolves when initialization is complete
 */
async function init(): Promise<void> {
  if (kioskData.debugVerbose) {
    htmx.logAll();
  }

  if (kioskData.showDate || kioskData.showTime) {
    initClock(
      kioskData.showDate,
      kioskData.dateFormat,
      kioskData.showTime,
      kioskData.timeFormat,
    );
  }

  if (kioskData.disableScreensaver) {
    await preventSleep();
  }

  if ("serviceWorker" in navigator) {
    navigator.serviceWorker.register("/assets/js/sw.js").then(
      function (registration) {
        console.log("ServiceWorker registration successful");
      },
      function (err) {
        console.log("ServiceWorker registration failed: ", err);
      },
    );
  }

  if (!fullscreenAPI.requestFullscreen) {
    fullscreenButton && htmx.remove(fullscreenButton);
    fullScreenButtonSeperator && htmx.remove(fullScreenButtonSeperator);
  }

  if (pollInterval) {
    initPolling(pollInterval, kiosk, menu);
  } else {
    console.error("Could not start polling");
  }

  if (nextImageMenuButton && prevImageMenuButton) {
    initMenu(
      nextImageMenuButton as HTMLElement,
      prevImageMenuButton as HTMLElement,
      kioskData.showMoreInfo,
      handleInfoKeyPress,
      handleRedirectsKeyPress,
    );
  } else {
    console.error("Menu buttons not found");
  }
  addEventListeners();
}

/**
 * Handler for fullscreen button clicks
 * @description Toggles fullscreen mode for the document body using the browser's fullscreen API
 * The button state is automatically updated based on fullscreen status
 */
function handleFullscreenClick(): void {
  toggleFullscreen(documentBody, fullscreenButton);
}

/**
<<<<<<< HEAD
 * Handle 'i' key press events
 * @description Controls synchronized polling and image overlay behaviors:
 * - When polling is paused and overlay visible: Resumes polling and hides overlay
 * - When polling active or overlay hidden: Pauses polling if needed and toggles overlay
 * Ensures consistent state between polling and overlay display
=======
 * Handles toggling of overlays with associated polling state management
 * @param overlayClass - CSS class name that identifies the overlay
 * @param toggleFn - Function to toggle the overlay visibility
 * @description Manages overlay state by:
 * - Checking current polling and overlay states
 * - Toggling polling if needed based on overlay state
 * - Toggling the overlay visibility
>>>>>>> 2edc8061
 */
function handleOverlayToggle(overlayClass: string, toggleFn: () => void): void {
  const isPollingPaused = document.body.classList.contains("polling-paused");
  const isOverlayOpen = document.body.classList.contains(overlayClass);

  if (isPollingPaused && isOverlayOpen) {
    togglePolling();
<<<<<<< HEAD
    toggleAssetOverlay();
=======
    toggleFn();
>>>>>>> 2edc8061
  } else {
    if (!isPollingPaused) {
      togglePolling();
    }
<<<<<<< HEAD
    toggleAssetOverlay();
=======
    toggleFn();
>>>>>>> 2edc8061
  }
}

/**
 * Handles keyboard shortcut for toggling image info overlay
 * @description Toggles the image info overlay and manages polling state
 * when 'i' key is pressed
 */
function handleInfoKeyPress(): void {
  handleOverlayToggle("more-info", toggleImageOverlay);
}

/**
 * Handles keyboard shortcut for toggling redirects overlay
 * @description Toggles the redirects overlay and manages polling state
 * when 'r' key is pressed
 */
function handleRedirectsKeyPress(): void {
  handleOverlayToggle("redirects-open", toggleRedirectsOverlay);
}

/**
 * Add event listeners to Kiosk elements
 * @description Sets up all interactive behaviors and event handling:
 * - Menu interaction for polling control via clicks
 * - Keyboard shortcuts (Space for polling, 'i' for info overlay)
 * - Fullscreen mode toggling via button
 * - Image overlay visibility control
 * - HTMX error handling for offline detection
 * - Server connectivity status monitoring and display
 */
function addEventListeners(): void {
  // Pause/resume polling and show/hide menu
  menuInteraction?.addEventListener("click", () => togglePolling());
  menuPausePlayButton?.addEventListener("click", () => togglePolling());
  document.addEventListener("keydown", (e) => {
    if (e.target !== document.body) return;

    switch (e.code) {
      case "Space":
        e.preventDefault();
        togglePolling(true);
        break;
      case "KeyI":
        if (!kioskData.showMoreInfo) return;
        if (e.ctrlKey || e.metaKey) return;
        e.preventDefault();
        handleInfoKeyPress();
        break;
      case "KeyR":
        if (!kioskData.showRedirects) return;
        if (e.ctrlKey || e.metaKey) return;
        e.preventDefault();
        handleRedirectsKeyPress();
        break;
    }
  });

  // Fullscreen
  fullscreenButton?.addEventListener("click", handleFullscreenClick);
  addFullscreenEventListener(fullscreenButton);

  // More info overlay
  moreInfoButton?.addEventListener("click", () => toggleAssetOverlay());

  // Links overlay
  linksButton?.addEventListener("click", () => toggleRedirectsOverlay());

  // Unable to send ajax. probably offline.
  htmx.on("htmx:sendError", () => {
    releaseRequestLock();

    if (!offlineSVG) {
      console.error("offline svg missing");
      return;
    }

    htmx.addClass(offlineSVG, "offline");
  });

  // Server online check. Fires after every AJAX request.
  htmx.on("htmx:afterRequest", function (e: HTMXEvent) {
    if (!offlineSVG) {
      console.error("offline svg missing");
      return;
    }

    if (e.detail.successful) {
      htmx.removeClass(offlineSVG, "offline");
    } else {
      htmx.addClass(offlineSVG, "offline");
    }
  });
}

/**
 * Performs DOM cleanup to prevent memory leaks
 * @description Performs two cleanup operations:
 * 1. Removes any script tags in the kiosk element after 1 second delay
 * 2. Removes oldest frame element when total frames exceed MAX_FRAMES
 *
 * This helps maintain optimal performance by preventing too many
 * elements accumulating in the DOM over time.
 *
 * @returns {Promise<void>} Resolves when cleanup is complete
 * @throws {Error} If frame removal operation fails
 */
async function cleanupFrames(): Promise<void> {
  const kioskScripts = htmx.findAll(kiosk as HTMLElement, "script");
  if (kioskScripts?.length) {
    kioskScripts.forEach((s) => htmx.remove(s, 1000));
  }

  const frames = htmx.findAll(".frame");
  if (!frames?.length) {
    console.debug("No frames found to clean up");
    return;
  }

  if (frames.length > MAX_FRAMES) {
    try {
      htmx.remove(frames[0]);
    } catch (error) {
      console.error("Failed to remove frame:", error);
    }
  }
}

/**
 * Sets a lock to prevent concurrent requests
 * @param {HTMXEvent} e Event object that triggered the request
 * @description Request management function that coordinates:
 * - Concurrent request prevention via locking
 * - Polling pause during active requests
 * - Navigation control disabling
 * - Request lock state management
 * @throws {Error} If request lock is already set
 */
function setRequestLock(e: HTMXEvent): void {
  if (requestInFlight) {
    e.preventDefault();
    return;
  }

  pausePolling(false);

  disableAssetNavigationButtons();

  requestInFlight = true;
}

/**
 * Releases the request lock after a request completes
 * @description Request cleanup function that:
 * - Re-enables navigation button controls
 * - Clears the request lock flag
 * - Restores normal kiosk operation state
 */
function releaseRequestLock(): void {
  enableAssetNavigationButtons();

  requestInFlight = false;
}

/**
 * Checks if there are enough history entries to navigate back
 * @param {HTMXEvent} e Event object for the history navigation request
 * @description Navigation safety check that ensures:
 * - Sufficient history depth exists before navigation
 * - No active requests are in progress
 * - Sets request lock when navigation is permitted
 */
function checkHistoryExists(e: HTMXEvent): void {
  const historyItems = htmx.findAll(".kiosk-history--entry");
  if (requestInFlight || historyItems.length < 2) {
    e.preventDefault();
    return;
  }

  setRequestLock(e);
}

/**
 * @typedef {Object} BrowserData
 * @property {number} client_width Window inner width
 * @property {number} client_height Window inner height
 */
type BrowserData = {
  client_width: number;
  client_height: number;
};

/**
 * Get current browser viewport dimensions
 * @returns {BrowserData} Object containing window width and height
 */
function clientData(): BrowserData {
  return {
    client_width: window.innerWidth,
    client_height: window.innerHeight,
  };
}

/**
 * Sanitizes input string by escaping special characters
 * @param {string} value The input string to sanitize
 * @returns {string} Sanitized string with HTML special characters escaped:
 * - < and > removed entirely
 * - & encoded as &amp;
 * - " encoded as &quot;
 * - ' encoded as &#x27;
 * - ` encoded as &#x60;
 * @description Prevents XSS attacks by encoding potentially dangerous characters
 */
function sanitiseInput(value: string): string {
  return value
    .replace(/[<>]/g, "")
    .replace(/[&]/g, "&amp;")
    .replace(/["]/g, "&quot;")
    .replace(/[']/g, "&#x27;")
    .replace(/[`]/g, "&#x60;");
}

// Add kiosk query parameters to HTMX requests
if (kioskQueries.length > 0) {
  document.body.addEventListener("htmx:configRequest", function (e: HTMXEvent) {
    if (!e.detail?.parameters) {
      console.warn("Request parameters object not found");
      return;
    }

    try {
      kioskQueries.forEach((q: HTMLInputElement) => {
        if (!(q instanceof HTMLInputElement)) {
          console.warn(`Element ${q} is not an input`);
          return;
        }

        if (!q.name || !q.value) {
          console.debug(`Skipping invalid input: ${q}`);
          return;
        }

        const sanitizedValue = sanitiseInput(q.value);

        e.detail.parameters.append(q.name, sanitizedValue);
      });
    } catch (error) {
      console.error("Error processing parameters:", error);
    }
  });
}

// Initialize Kiosk when the DOM is fully loaded
document.addEventListener("DOMContentLoaded", () => {
  init();
});

export {
  cleanupFrames,
  startPolling,
  stopPolling,
  setRequestLock,
  releaseRequestLock,
  checkHistoryExists,
  clientData,
  videoHandler,
};<|MERGE_RESOLUTION|>--- conflicted
+++ resolved
@@ -15,16 +15,10 @@
 import { preventSleep } from "./wakelock";
 import {
   initMenu,
-<<<<<<< HEAD
   disableAssetNavigationButtons,
   enableAssetNavigationButtons,
   toggleAssetOverlay,
-=======
-  disableImageNavigationButtons,
-  enableImageNavigationButtons,
-  toggleImageOverlay,
   toggleRedirectsOverlay,
->>>>>>> 2edc8061
 } from "./menu";
 import { initClock } from "./clock";
 import type { TimeFormat } from "./clock";
@@ -41,7 +35,6 @@
 }
 
 /**
-<<<<<<< HEAD
  * @typedef KioskData Configuration data for the kiosk
  * @property {boolean} debug Enable debug mode
  * @property {boolean} debugVerbose Enable verbose debug logging
@@ -55,22 +48,7 @@
  * @property {TimeFormat} timeFormat Format for time display
  * @property {string} transition Type of transition animation
  * @property {boolean} showMoreInfo Show the more info image overlay
-=======
- * Type definition for kiosk configuration data
- * @property debug - Enable debug mode
- * @property debugVerbose - Enable verbose debug logging
- * @property version - Version string
- * @property params - Additional configuration parameters
- * @property refresh - Refresh interval in seconds
- * @property disableScreensaver - Whether to prevent screen sleeping
- * @property showDate - Whether to display the date
- * @property dateFormat - Format string for date display
- * @property showTime - Whether to display the time
- * @property timeFormat - Format for time display
- * @property transition - Type of transition animation
- * @property showMoreInfo - Show the more info image overlay
- * @property showRedirects - Whether to display the redirects overlay
->>>>>>> 2edc8061
+ * @property {boolean} showRedirects - Whether to display the redirects overlay
  */
 type KioskData = {
   debug: boolean;
@@ -206,13 +184,6 @@
 }
 
 /**
-<<<<<<< HEAD
- * Handle 'i' key press events
- * @description Controls synchronized polling and image overlay behaviors:
- * - When polling is paused and overlay visible: Resumes polling and hides overlay
- * - When polling active or overlay hidden: Pauses polling if needed and toggles overlay
- * Ensures consistent state between polling and overlay display
-=======
  * Handles toggling of overlays with associated polling state management
  * @param overlayClass - CSS class name that identifies the overlay
  * @param toggleFn - Function to toggle the overlay visibility
@@ -220,7 +191,6 @@
  * - Checking current polling and overlay states
  * - Toggling polling if needed based on overlay state
  * - Toggling the overlay visibility
->>>>>>> 2edc8061
  */
 function handleOverlayToggle(overlayClass: string, toggleFn: () => void): void {
   const isPollingPaused = document.body.classList.contains("polling-paused");
@@ -228,20 +198,12 @@
 
   if (isPollingPaused && isOverlayOpen) {
     togglePolling();
-<<<<<<< HEAD
-    toggleAssetOverlay();
-=======
     toggleFn();
->>>>>>> 2edc8061
   } else {
     if (!isPollingPaused) {
       togglePolling();
     }
-<<<<<<< HEAD
-    toggleAssetOverlay();
-=======
     toggleFn();
->>>>>>> 2edc8061
   }
 }
 
@@ -251,7 +213,7 @@
  * when 'i' key is pressed
  */
 function handleInfoKeyPress(): void {
-  handleOverlayToggle("more-info", toggleImageOverlay);
+  handleOverlayToggle("more-info", toggleAssetOverlay);
 }
 
 /**
